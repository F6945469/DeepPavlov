--- conflicted
+++ resolved
@@ -182,11 +182,9 @@
         elif not isinstance(model, Chainer):
             log.warning('Nothing to train')
 
-<<<<<<< HEAD
+        model.destroy()
+
     res = {}
-=======
-        model.destroy()
->>>>>>> 83ecfaaa
 
     if train_config['validate_best'] or train_config['test_best']:
         # try:
@@ -217,12 +215,10 @@
             res['test'] = report['test']['metrics']
 
             print(json.dumps(report, ensure_ascii=False))
-
-<<<<<<< HEAD
+        
+        model.destroy()
+
     return res
-=======
-        model.destroy()
->>>>>>> 83ecfaaa
 
 
 def _test_model(model: Component, metrics_functions: List[Tuple[str, Callable]],
