--- conflicted
+++ resolved
@@ -9,11 +9,10 @@
 @register('ranking_iterator')
 class RankingIterator(DataLearningIterator):
 
-    def __init__(self, data, len_vocab,
+    def __init__(self, data,
                  sample_candidates, sample_candidates_valid, sample_candidates_test,
                  num_negative_samples, num_ranking_samples_valid, num_ranking_samples_test,
-<<<<<<< HEAD
-                 seed=None, len_vocab=0, pos_pool_sample=False, pos_pool_rank=True, random_batches=False,
+                 seed=None, shuffle=False, len_vocab=0, pos_pool_sample=False, pos_pool_rank=True, random_batches=False,
                  batches_per_epoch=None, hard_triplets=False, num_positive_samples=5, type_of_model=None):
 
         '''
@@ -25,9 +24,6 @@
         self.random_batches = random_batches
         self.pos_pool_sample = pos_pool_sample
         self.pos_pool_rank = pos_pool_rank
-=======
-                 shuffle=False, seed=None):
->>>>>>> e1e7fe60
         self.len_vocab = len_vocab
         self.sample_candidates = sample_candidates
         self.sample_candidates_valid = sample_candidates_valid
@@ -54,10 +50,6 @@
 
 
     def gen_batches(self, batch_size, data_type="train", shuffle=True):
-<<<<<<< HEAD
-=======
-        y = batch_size * [np.ones(2)]
->>>>>>> e1e7fe60
         data = self.data[data_type]
         if self.random_batches and self.batches_per_epoch is not None and data_type == "train":
             num_steps = self.batches_per_epoch
@@ -74,7 +66,6 @@
                 else:
                     context_response_data = data[i * batch_size:(i + 1) * batch_size]
                 context = [el["context"] for el in context_response_data]
-<<<<<<< HEAD
                 if self.pos_pool_sample:
                     response = [random.choice(el["pos_pool"]) for el in context_response_data]
                 else:
@@ -94,11 +85,6 @@
                 elif self.type_of_model == 'duplet':
                     y = [el["label"] for el in context_response_data]
                     x = [[(context[i], response[i])] for i in range(len(context_response_data))]
-=======
-                response = [el["response"] for el in context_response_data]
-                negative_response = self.create_neg_resp_rand(context_response_data, batch_size, data_type)
-                x = [[context[i], [response[i]]+[negative_response[i]]] for i in range(len(context_response_data))]
->>>>>>> e1e7fe60
                 yield (x, y)
         if data_type in ["valid", "test"]:
             for i in range(num_steps + 1):
@@ -134,7 +120,6 @@
         elif data_type == "test":
             ranking_length = self.num_ranking_samples_test
             sample_candidates = self.sample_candidates_test
-<<<<<<< HEAD
         if sample_candidates == "global":
             ranking_length = self.len_vocab
         if self.pos_pool_rank:
@@ -152,28 +137,4 @@
             neg_pool = context_response_data[i]["neg_pool"]
             response = pos_pool + neg_pool
             response_data.append(response[:ranking_length])
-=======
-        if sample_candidates == "pool":
-            y = [len(el["pos_pool"]) * np.ones(ranking_length) for el in context_response_data]
-            response_data = []
-            for i in range(len(context_response_data)):
-                pos_pool = context_response_data[i]["pos_pool"]
-                resp = context_response_data[i]["response"]
-                pos_pool.insert(0, pos_pool.pop(pos_pool.index(resp)))
-                neg_pool = context_response_data[i]["neg_pool"]
-                response = pos_pool + neg_pool
-                response_data.append(response[:ranking_length])
-
-        elif sample_candidates == "global" or sample_candidates is None:
-            ranking_length = self.len_vocab
-            y = [len(el["pos_pool"]) * np.ones(ranking_length) for el in context_response_data]
-            response_data = []
-            for i in range(len(context_response_data)):
-                pos_pool = context_response_data[i]["pos_pool"]
-                resp = context_response_data[i]["response"]
-                pos_pool.insert(0, pos_pool.pop(pos_pool.index(resp)))
-                neg_pool = context_response_data[i]["neg_pool"]
-                response = pos_pool + neg_pool
-                response_data.append(response[:ranking_length])
->>>>>>> e1e7fe60
         return response_data, y