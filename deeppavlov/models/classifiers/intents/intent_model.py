--- conflicted
+++ resolved
@@ -65,12 +65,6 @@
         """
         super().__init__(**kwargs) # self.opt initialized in here
 
-<<<<<<< HEAD
-        # Tokenizer and vocabulary of classes
-        self.tokenizer = tokenizer
-        if classes is not None:
-            self.classes = np.sort(np.array(list(classes)))
-=======
         self.tokenizer = self.opt.get('tokenizer')
         self.fasttext_model = self.opt.get('embedder')
         self.opt.pop("vocabs")
@@ -80,7 +74,6 @@
         if self.opt.get('classes'):
             self.classes = list(np.sort(np.array(list(self.opt.get('classes')))))
             self.opt['classes'] = self.classes
->>>>>>> cbb38d47
         else:
             # self.classes = list(np.sort(np.array(list(self.opt.get('vocabs')["classes_vocab"].keys()))))
             self.classes = list(self.opt.get('vocabs')["classes_vocab"].keys())
