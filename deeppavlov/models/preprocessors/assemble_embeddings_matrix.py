--- conflicted
+++ resolved
@@ -12,11 +12,8 @@
 # See the License for the specific language governing permissions and
 # limitations under the License.
 
-<<<<<<< HEAD
-=======
 from typing import Union
 
->>>>>>> abdf70cf
 import numpy as np
 from sklearn.decomposition import PCA
 
