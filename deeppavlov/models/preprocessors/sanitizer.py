# Copyright 2017 Neural Networks and Deep Learning lab, MIPT
#
# Licensed under the Apache License, Version 2.0 (the "License");
# you may not use this file except in compliance with the License.
# You may obtain a copy of the License at
#
#     http://www.apache.org/licenses/LICENSE-2.0
#
# Unless required by applicable law or agreed to in writing, software
# distributed under the License is distributed on an "AS IS" BASIS,
# WITHOUT WARRANTIES OR CONDITIONS OF ANY KIND, either express or implied.
# See the License for the specific language governing permissions and
# limitations under the License.

import unicodedata
import sys
import re

from deeppavlov.core.models.component import Component
from deeppavlov.core.common.registry import register


@register('sanitizer')
class Sanitizer(Component):
    """Remove all combining characters like diacritical marks from tokens
<<<<<<< HEAD
=======

>>>>>>> 0701b3e0
    Args:
        diacritical: whether to remove diacritical signs or not
            diacritical signs are something like hats and stress marks
        nums: whether to replace all digits with 1 or not
    """
    def __init__(self,
                 diacritical: bool = True,
                 nums: bool = False,
<<<<<<< HEAD
                 *args, **kwargs):
=======
                 *args, **kwargs) -> None:
>>>>>>> 0701b3e0
        self.diacritical = diacritical
        self.nums = nums
        self.combining_characters = dict.fromkeys([c for c in range(sys.maxunicode)
                                                   if unicodedata.combining(chr(c))])

    def filter_diacritical(self, tokens_batch):
        """Takes batch of tokens and returns the batch with sanitized tokens"""
        sanitized_batch = []
        for utterance in tokens_batch:
            sanitized_utterance = []
            for token in utterance:
                token = unicodedata.normalize('NFD', token)
                sanitized_utterance.append(token.translate(self.combining_characters))
            sanitized_batch.append(sanitized_utterance)
        return sanitized_batch

    def replace_nums(self, tokens_batch):
        sanitized_batch = []
        for utterance in tokens_batch:
            sanitized_batch.append([re.sub('[0-9]', '1', token) for token in utterance])
        return sanitized_batch

    def __call__(self, tokens_batch, **kwargs):
        if self.filter_diacritical:
            tokens_batch = self.filter_diacritical(tokens_batch)
        if self.nums:
            tokens_batch = self.replace_nums(tokens_batch)
        return tokens_batch<|MERGE_RESOLUTION|>--- conflicted
+++ resolved
@@ -23,10 +23,7 @@
 @register('sanitizer')
 class Sanitizer(Component):
     """Remove all combining characters like diacritical marks from tokens
-<<<<<<< HEAD
-=======
 
->>>>>>> 0701b3e0
     Args:
         diacritical: whether to remove diacritical signs or not
             diacritical signs are something like hats and stress marks
@@ -35,11 +32,7 @@
     def __init__(self,
                  diacritical: bool = True,
                  nums: bool = False,
-<<<<<<< HEAD
-                 *args, **kwargs):
-=======
                  *args, **kwargs) -> None:
->>>>>>> 0701b3e0
         self.diacritical = diacritical
         self.nums = nums
         self.combining_characters = dict.fromkeys([c for c in range(sys.maxunicode)
