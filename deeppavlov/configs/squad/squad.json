{
  "dataset_reader": {
    "name": "squad_dataset_reader",
    "data_path": "squad/"
  },
  "dataset_iterator": {
    "name": "squad_iterator",
    "seed": 1337,
    "shuffle": true
  },
  "chainer": {
    "in": ["context_raw", "question_raw"],
    "in_y": ["ans_raw", "ans_raw_start"],
    "pipe": [
      {
        "name": "squad_preprocessor",
        "id": "squad_prepr",
        "context_limit": 4000,
        "question_limit": 150,
        "char_limit": 16,
        "in": ["context_raw", "question_raw"],
        "out": ["context", "context_tokens", "context_chars",
                "c_r2p", "c_p2r", "question",
                "question_tokens", "question_chars", "spans"]
      },
      {
        "name": "squad_ans_preprocessor",
        "id": "squad_ans_prepr",
        "in": ["ans_raw", "ans_raw_start", "c_r2p", "spans"],
        "out": ["ans", "ans_start", "ans_end"]
      },
      {
        "name": "squad_vocab_embedder",
        "id": "vocab_embedder",
        "level": "token",
        "emb_folder": "embeddings/",
        "emb_url": "http://lnsigo.mipt.ru/export/embeddings/wiki-news-300d-1M.vec",
        "save_path": "squad_model/emb/vocab_embedder.pckl",
        "load_path": "squad_model/emb/vocab_embedder.pckl",
        "context_limit": "#squad_prepr.context_limit",
        "question_limit": "#squad_prepr.question_limit",
        "char_limit": "#squad_prepr.context_limit",
        "fit_on": ["context_tokens", "question_tokens"],
        "in": ["context_tokens", "question_tokens"],
        "out": ["context_tokens_idxs", "question_tokens_idxs"]
      },
      {
        "name": "squad_vocab_embedder",
        "id": "char_vocab_embedder",
        "level": "char",
        "emb_folder": "embeddings/",
        "emb_url": "http://lnsigo.mipt.ru/export/embeddings/wiki-news-300d-1M-char.vec",
        "save_path": "squad_model/emb/char_vocab_embedder.pckl",
        "load_path": "squad_model/emb/char_vocab_embedder.pckl",
        "context_limit": "#squad_prepr.context_limit",
        "question_limit": "#squad_prepr.question_limit",
        "char_limit": "#squad_prepr.char_limit",
        "fit_on": ["context_chars", "question_chars"],
        "in": ["context_chars", "question_chars"],
        "out": ["context_chars_idxs", "question_chars_idxs"]
      },
      {
        "name": "squad_model",
        "id": "squad",
        "word_emb": "#vocab_embedder.emb_mat",
        "char_emb": "#char_vocab_embedder.emb_mat",
        "context_limit": "#squad_prepr.context_limit",
        "question_limit": "#squad_prepr.question_limit",
        "char_limit": "#squad_prepr.char_limit",
        "train_char_emb": true,
        "char_hidden_size": 100,
        "encoder_hidden_size": 75,
        "attention_hidden_size": 75,
        "learning_rate": 0.5,
        "min_learning_rate": 0.001,
        "learning_rate_patience": 5,
        "keep_prob": 0.7,
        "grad_clip": 5.0,
        "weight_decay": 1.0,
        "save_path": "squad_model/model",
        "load_path": "squad_model/model",
        "in": ["context_tokens_idxs", "context_chars_idxs", "question_tokens_idxs", "question_chars_idxs"],
        "in_y": ["ans_start", "ans_end"],
<<<<<<< HEAD
        "out": ["ans_start_predicted", "ans_end_predicted", "prob"]
=======
        "out": ["ans_start_predicted", "ans_end_predicted", "prob", "logit"]
>>>>>>> b73b1aa3
      },
      {
        "name": "squad_ans_postprocessor",
        "id": "squad_ans_postprepr",
        "in": ["ans_start_predicted", "ans_end_predicted", "context_raw", "c_p2r", "spans"],
        "out": ["ans_predicted", "ans_start_predicted", "ans_end_predicted"]
      }
    ],
<<<<<<< HEAD
    "out": ["ans_predicted", "ans_start_predicted", "prob"]
=======
    "out": ["ans_predicted", "ans_start_predicted", "prob", "logit"]
>>>>>>> b73b1aa3
  },
  "train": {
    "show_examples": false,
    "test_best": false,
    "validate_best": true,
    "log_every_n_batches": 250,
    "val_every_n_epochs": 1,
    "batch_size": 50,
    "pytest_max_batches": 2,
    "validation_patience": 10,
    "metrics": ["squad_f1", "exact_match"]
  },
  "metadata": {
    "labels": {
      "telegram_utils": "SquadModel",
      "server_utils": "SquadModel"
    },
    "download": [
      "http://lnsigo.mipt.ru/export/deeppavlov_data/squad_model_1.2.tar.gz",
      {
        "url": "http://lnsigo.mipt.ru/export/embeddings/wiki-news-300d-1M.vec",
        "subdir": "embeddings"
      },
      {
        "url": "http://lnsigo.mipt.ru/export/embeddings/wiki-news-300d-1M-char.vec",
        "subdir": "embeddings"
      }
      ]
  }
}
<|MERGE_RESOLUTION|>--- conflicted
+++ resolved
@@ -81,11 +81,7 @@
         "load_path": "squad_model/model",
         "in": ["context_tokens_idxs", "context_chars_idxs", "question_tokens_idxs", "question_chars_idxs"],
         "in_y": ["ans_start", "ans_end"],
-<<<<<<< HEAD
-        "out": ["ans_start_predicted", "ans_end_predicted", "prob"]
-=======
         "out": ["ans_start_predicted", "ans_end_predicted", "prob", "logit"]
->>>>>>> b73b1aa3
       },
       {
         "name": "squad_ans_postprocessor",
@@ -94,11 +90,7 @@
         "out": ["ans_predicted", "ans_start_predicted", "ans_end_predicted"]
       }
     ],
-<<<<<<< HEAD
-    "out": ["ans_predicted", "ans_start_predicted", "prob"]
-=======
     "out": ["ans_predicted", "ans_start_predicted", "prob", "logit"]
->>>>>>> b73b1aa3
   },
   "train": {
     "show_examples": false,
