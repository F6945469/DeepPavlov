{
  "dataset_reader": {
    "name": "squad_dataset_reader",
    "data_path": "squad/"
  },
  "dataset_iterator": {
    "name": "squad_iterator",
    "seed": 1337,
    "shuffle": true
  },
  "chainer": {
    "in": ["context_raw", "question_raw"],
    "in_y": ["ans_raw", "ans_raw_start"],
    "pipe": [
      {
        "name": "squad_preprocessor",
        "id": "squad_prepr",
        "context_limit": 400,
        "question_limit": 150,
        "char_limit": 16,
        "in": ["context_raw", "question_raw"],
        "out": ["context", "context_tokens", "context_chars",
                "c_r2p", "c_p2r", "question",
                "question_tokens", "question_chars", "spans"]
      },
      {
        "name": "squad_ans_preprocessor",
        "id": "squad_ans_prepr",
        "in": ["ans_raw", "ans_raw_start", "c_r2p", "spans"],
        "out": ["ans", "ans_start", "ans_end"]
      },
      {
        "name": "squad_vocab_embedder",
        "id": "vocab_embedder",
        "level": "token",
        "emb_folder": "embeddings/",
        "emb_url": "http://lnsigo.mipt.ru/export/embeddings/wiki-news-300d-1M.vec",
        "save_path": "squad_model/emb/vocab_embedder.pckl",
        "load_path": "squad_model/emb/vocab_embedder.pckl",
        "context_limit": "#squad_prepr.context_limit",
        "question_limit": "#squad_prepr.question_limit",
        "char_limit": "#squad_prepr.context_limit",
        "fit_on": ["context_tokens", "question_tokens"],
        "in": ["context_tokens", "question_tokens"],
        "out": ["context_tokens_idxs", "question_tokens_idxs"]
      },
      {
        "name": "squad_vocab_embedder",
        "id": "char_vocab_embedder",
        "level": "char",
        "emb_folder": "embeddings/",
        "emb_url": "http://lnsigo.mipt.ru/export/embeddings/wiki-news-300d-1M-char.vec",
        "save_path": "squad_model/emb/char_vocab_embedder.pckl",
        "load_path": "squad_model/emb/char_vocab_embedder.pckl",
        "context_limit": "#squad_prepr.context_limit",
        "question_limit": "#squad_prepr.question_limit",
        "char_limit": "#squad_prepr.char_limit",
        "fit_on": ["context_chars", "question_chars"],
        "in": ["context_chars", "question_chars"],
        "out": ["context_chars_idxs", "question_chars_idxs"]
      },
      {
        "name": "squad_model",
        "id": "squad",
        "word_emb": "#vocab_embedder.emb_mat",
        "char_emb": "#char_vocab_embedder.emb_mat",
        "context_limit": "#squad_prepr.context_limit",
        "question_limit": "#squad_prepr.question_limit",
        "char_limit": "#squad_prepr.char_limit",
        "train_char_emb": true,
        "char_hidden_size": 100,
        "encoder_hidden_size": 75,
        "attention_hidden_size": 75,
        "learning_rate": 0.5,
        "min_learning_rate": 0.001,
        "learning_rate_patience": 5,
        "keep_prob": 0.7,
        "grad_clip": 5.0,
        "weight_decay": 1.0,
        "save_path": "squad_model/model",
        "load_path": "squad_model/model",
        "in": ["context_tokens_idxs", "context_chars_idxs", "question_tokens_idxs", "question_chars_idxs"],
        "in_y": ["ans_start", "ans_end"],
        "out": ["ans_start_predicted", "ans_end_predicted"]
      },
      {
        "name": "squad_ans_postprocessor",
        "id": "squad_ans_postprepr",
        "in": ["ans_start_predicted", "ans_end_predicted", "context_raw", "c_p2r", "spans"],
        "out": ["ans_predicted", "ans_start_predicted", "ans_end_predicted"]
      }
    ],
    "out": ["ans_predicted", "ans_start_predicted"]
  },
  "train": {
    "show_examples": false,
    "test_best": false,
    "validate_best": true,
    "log_every_n_batches": 250,
    "val_every_n_epochs": 1,
    "batch_size": 50,
    "pytest_max_batches": 2,
    "validation_patience": 10,
    "metrics": ["squad_f1", "exact_match"]
<<<<<<< HEAD
=======
  },
  "metadata": {
    "labels": {
      "telegram_utils": "SquadModel"
    },
    "download": [
      "http://lnsigo.mipt.ru/export/deeppavlov_data/squad_model_1.1.tar.gz"
      ]
>>>>>>> caf5fac6
  }
}
<|MERGE_RESOLUTION|>--- conflicted
+++ resolved
@@ -102,8 +102,6 @@
     "pytest_max_batches": 2,
     "validation_patience": 10,
     "metrics": ["squad_f1", "exact_match"]
-<<<<<<< HEAD
-=======
   },
   "metadata": {
     "labels": {
@@ -112,6 +110,5 @@
     "download": [
       "http://lnsigo.mipt.ru/export/deeppavlov_data/squad_model_1.1.tar.gz"
       ]
->>>>>>> caf5fac6
   }
 }
