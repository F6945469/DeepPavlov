--- conflicted
+++ resolved
@@ -53,16 +53,13 @@
     "pytest_max_batches": 2,
     "metrics": ["r@1", "rank_response", "loss"],
     "validation_patience": 5,
-<<<<<<< HEAD
     "val_every_n_epochs": 10,
     "log_every_n_batches": 10
-=======
     "val_every_n_epochs": 10
   },
   "metadata": {
     "labels": {
       "telegram_utils": "RankingModel"
     }
->>>>>>> 54339702
   }
 }