--- conflicted
+++ resolved
@@ -10,10 +10,6 @@
    models.classifiers <models/classifiers>
    models.go_bot <models/go_bot>
    models.ner <models/ner>
-<<<<<<< HEAD
-   models.go_bot <models/go_bot>
-   models.ranking <models/neural_ranking>
-=======
    models.spelling_correction <models/spelling_correction>
    models.hashing_tfidf_ranker <models/hashing_tfidf_ranker>
->>>>>>> f1c79efa
+   models.ranking <models/neural_ranking>